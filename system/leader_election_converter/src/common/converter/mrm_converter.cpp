--- conflicted
+++ resolved
@@ -12,13 +12,10 @@
 // See the License for the specific language governing permissions and
 // limitations under the License.
 
-<<<<<<< HEAD
 #include <string>
 #include <memory>
 
 #include "rclcpp/rclcpp.hpp"
-=======
->>>>>>> 4abddaac
 #include "mrm_converter.hpp"
 
 #include "rclcpp/rclcpp.hpp"
