// Copyright 2015-2019 Autoware Foundation
//
// Licensed under the Apache License, Version 2.0 (the "License");
// you may not use this file except in compliance with the License.
// You may obtain a copy of the License at
//
//     http://www.apache.org/licenses/LICENSE-2.0
//
// Unless required by applicable law or agreed to in writing, software
// distributed under the License is distributed on an "AS IS" BASIS,
// WITHOUT WARRANTIES OR CONDITIONS OF ANY KIND, either express or implied.
// See the License for the specific language governing permissions and
// limitations under the License.

#include "vehicle_cmd_filter.hpp"

#include <algorithm>
#include <cmath>

namespace vehicle_cmd_gate
{

VehicleCmdFilter::VehicleCmdFilter()
{
}

bool VehicleCmdFilter::setParameterWithValidation(const VehicleCmdFilterParam & p)
{
  const auto s = p.reference_speed_points.size();
  if (
    p.lon_acc_lim.size() != s || p.lon_jerk_lim.size() != s || p.lat_acc_lim.size() != s ||
    p.lat_jerk_lim.size() != s || p.actual_steer_diff_lim.size() != s || p.steer_lim.size() != s ||
    p.steer_rate_lim.size() != s) {
    std::cerr << "VehicleCmdFilter::setParam() There is a size mismatch in the parameter. "
                 "Parameter initialization failed."
              << std::endl;
    return false;
  }

  param_ = p;
  return true;
}
void VehicleCmdFilter::setSteerLim(LimitArray v)
{
  auto tmp = param_;
  tmp.steer_lim = v;
  setParameterWithValidation(tmp);
}
void VehicleCmdFilter::setSteerRateLim(LimitArray v)
{
  auto tmp = param_;
  tmp.steer_rate_lim = v;
  setParameterWithValidation(tmp);
}
void VehicleCmdFilter::setLonAccLim(LimitArray v)
{
  auto tmp = param_;
  tmp.lon_acc_lim = v;
  setParameterWithValidation(tmp);
}
void VehicleCmdFilter::setLonJerkLim(LimitArray v)
{
  auto tmp = param_;
  tmp.lon_jerk_lim = v;
  setParameterWithValidation(tmp);
}
void VehicleCmdFilter::setLatAccLim(LimitArray v)
{
  auto tmp = param_;
  tmp.lat_acc_lim = v;
  setParameterWithValidation(tmp);
}
void VehicleCmdFilter::setLatJerkLim(LimitArray v)
{
  auto tmp = param_;
  tmp.lat_jerk_lim = v;
  setParameterWithValidation(tmp);
}
void VehicleCmdFilter::setActualSteerDiffLim(LimitArray v)
{
  auto tmp = param_;
  tmp.actual_steer_diff_lim = v;
  setParameterWithValidation(tmp);
}

void VehicleCmdFilter::setParam(const VehicleCmdFilterParam & p)
{
  if (!setParameterWithValidation(p)) {
    std::exit(EXIT_FAILURE);
  }
}

void VehicleCmdFilter::limitLongitudinalWithVel(
  AckermannControlCommand & input, GateFilterInfo & info) const
{
  info.limit.velocity = param_.vel_lim;
  info.raw.velocity = input.longitudinal.speed;

  input.longitudinal.speed = std::max(
    std::min(static_cast<double>(input.longitudinal.speed), param_.vel_lim), -param_.vel_lim);

  info.filtered.velocity = input.longitudinal.speed;
}

void VehicleCmdFilter::limitLongitudinalWithAcc(
  const double dt, AckermannControlCommand & input, GateFilterInfo & info) const
{
  const auto lon_acc_lim = getLonAccLim();
  info.limit.lon_acceleration = lon_acc_lim;

  info.raw.lon_acceleration = input.longitudinal.acceleration;

  input.longitudinal.acceleration = std::max(
    std::min(static_cast<double>(input.longitudinal.acceleration), lon_acc_lim), -lon_acc_lim);
  input.longitudinal.speed =
    limitDiff(input.longitudinal.speed, prev_cmd_.longitudinal.speed, lon_acc_lim * dt);

  info.filtered.lon_acceleration = input.longitudinal.acceleration;
}

void VehicleCmdFilter::VehicleCmdFilter::limitLongitudinalWithJerk(
  const double dt, AckermannControlCommand & input, GateFilterInfo & info) const
{
  const auto lon_jerk_lim = getLonJerkLim();
  info.limit.lon_jerk = lon_jerk_lim;

  info.raw.lon_jerk =
    (input.longitudinal.acceleration - prev_cmd_.longitudinal.acceleration) / std::max(dt, 1.0e-10);

  input.longitudinal.acceleration = limitDiff(
    input.longitudinal.acceleration, prev_cmd_.longitudinal.acceleration, lon_jerk_lim * dt);
  input.longitudinal.jerk =
    std::clamp(static_cast<double>(input.longitudinal.jerk), -lon_jerk_lim, lon_jerk_lim);

  info.filtered.lon_jerk =
    (input.longitudinal.acceleration - prev_cmd_.longitudinal.acceleration) / std::max(dt, 1.0e-10);
}

// Use ego vehicle speed (not speed command) for the lateral acceleration calculation, otherwise the
// filtered steering angle oscillates if the input velocity oscillates.
void VehicleCmdFilter::limitLateralWithLatAcc(
  [[maybe_unused]] const double dt, AckermannControlCommand & input, GateFilterInfo & info) const
{
  const auto lat_acc_lim = getLatAccLim();
  info.limit.lat_acceleration = lat_acc_lim;

  double latacc = calcLatAcc(input, current_speed_);
  info.raw.lat_acceleration = latacc;

<<<<<<< HEAD
=======
  double latacc = calcLatAcc(input, current_speed_);
>>>>>>> 7fdda423
  if (std::fabs(latacc) > lat_acc_lim) {
    double v_sq = std::max(static_cast<double>(current_speed_ * current_speed_), 0.001);
    double steer_lim = std::atan(lat_acc_lim * param_.wheel_base / v_sq);
    input.lateral.steering_tire_angle = latacc > 0.0 ? steer_lim : -steer_lim;
  }
  info.filtered.lat_acceleration = calcLatAcc(input, current_speed_);
}

// Use ego vehicle speed (not speed command) for the lateral acceleration calculation, otherwise the
// filtered steering angle oscillates if the input velocity oscillates.
void VehicleCmdFilter::limitLateralWithLatJerk(
  const double dt, AckermannControlCommand & input, GateFilterInfo & info) const
{
  double curr_latacc = calcLatAcc(input, current_speed_);
  double prev_latacc = calcLatAcc(prev_cmd_, current_speed_);

  const auto lat_jerk_lim = getLatJerkLim();
  info.limit.lat_jerk = lat_jerk_lim;
  info.raw.lat_jerk = (curr_latacc - prev_latacc) / std::max(dt, 1.0e-10);

  const double latacc_max = prev_latacc + lat_jerk_lim * dt;
  const double latacc_min = prev_latacc - lat_jerk_lim * dt;

  if (curr_latacc > latacc_max) {
    input.lateral.steering_tire_angle = calcSteerFromLatacc(current_speed_, latacc_max);
  } else if (curr_latacc < latacc_min) {
    input.lateral.steering_tire_angle = calcSteerFromLatacc(current_speed_, latacc_min);
  }

  const auto filtered_latacc = calcLatAcc(input, current_speed_);
  info.filtered.lat_jerk = (filtered_latacc - prev_latacc) / std::max(dt, 1.0e-10);
}

void VehicleCmdFilter::limitActualSteerDiff(
  const double current_steer_angle, AckermannControlCommand & input, GateFilterInfo & info) const
{
  const auto actual_steer_diff_lim = getSteerDiffLim();
  info.limit.steering_diff = actual_steer_diff_lim;

  auto ds = input.lateral.steering_tire_angle - current_steer_angle;
  info.raw.steering_diff = ds;
  ds = std::clamp(ds, -actual_steer_diff_lim, actual_steer_diff_lim);
  input.lateral.steering_tire_angle = current_steer_angle + ds;
  info.filtered.steering_diff = input.lateral.steering_tire_angle - current_steer_angle;
}

void VehicleCmdFilter::limitLateralSteer(
  AckermannControlCommand & input, GateFilterInfo & info) const
{
<<<<<<< HEAD
  // TODO(Horibe): parametrize the max steering angle.
  // TODO(Horibe): support steering greater than PI/2. Now the lateral acceleration
  // calculation does not support bigger steering value than PI/2 due to tan/atan calculation.
  constexpr float steer_limit = M_PI_2;
  info.limit.steering = steer_limit;

  info.raw.steering = input.lateral.steering_tire_angle;
  input.lateral.steering_tire_angle =
    std::clamp(input.lateral.steering_tire_angle, -steer_limit, steer_limit);
  info.raw.steering = input.lateral.steering_tire_angle;
=======
  const float steer_limit = getSteerLim();

  input.lateral.steering_tire_angle =
    std::clamp(input.lateral.steering_tire_angle, -steer_limit, steer_limit);

  // TODO(Horibe): support steering greater than PI/2. Now the lateral acceleration
  // calculation does not support bigger steering value than PI/2 due to tan/atan calculation.
  if (std::abs(input.lateral.steering_tire_angle) > M_PI_2f) {
    std::cerr << "[vehicle_Cmd_gate] limitLateralSteer(): steering limit is set to pi/2 since the "
                 "current filtering logic can not handle the steering larger than pi/2. Please "
                 "check the steering angle limit."
              << std::endl;

    std::clamp(input.lateral.steering_tire_angle, -M_PI_2f, M_PI_2f);
  }
}

void VehicleCmdFilter::limitLateralSteerRate(const double dt, AckermannControlCommand & input) const
{
  const float steer_rate_limit = getSteerRateLim();

  // for steering angle rate
  input.lateral.steering_tire_rotation_rate =
    std::clamp(input.lateral.steering_tire_rotation_rate, -steer_rate_limit, steer_rate_limit);

  // for steering angle
  const float steer_diff_limit = steer_rate_limit * dt;
  float ds = input.lateral.steering_tire_angle - prev_cmd_.lateral.steering_tire_angle;
  ds = std::clamp(ds, -steer_diff_limit, steer_diff_limit);
  input.lateral.steering_tire_angle = prev_cmd_.lateral.steering_tire_angle + ds;
>>>>>>> 7fdda423
}

void VehicleCmdFilter::filterAll(
  const double dt, const double current_steer_angle, AckermannControlCommand & cmd,
  GateFilterInfo & info) const
{
  const auto cmd_orig = cmd;
<<<<<<< HEAD
  limitLateralSteer(cmd, info);
  limitLongitudinalWithJerk(dt, cmd, info);
  limitLongitudinalWithAcc(dt, cmd, info);
  limitLongitudinalWithVel(cmd, info);
  limitLateralWithLatJerk(dt, cmd, info);
  limitLateralWithLatAcc(dt, cmd, info);
  limitActualSteerDiff(current_steer_angle, cmd, info);

  updateIsActivated(info, cmd, cmd_orig);
=======
  limitLateralSteer(cmd);
  limitLateralSteerRate(dt, cmd);
  limitLongitudinalWithJerk(dt, cmd);
  limitLongitudinalWithAcc(dt, cmd);
  limitLongitudinalWithVel(cmd);
  limitLateralWithLatJerk(dt, cmd);
  limitLateralWithLatAcc(dt, cmd);
  limitActualSteerDiff(current_steer_angle, cmd);

  is_activated = checkIsActivated(cmd, cmd_orig);
>>>>>>> 7fdda423
  return;
}

void VehicleCmdFilter::updateIsActivated(
  GateFilterInfo & info, const AckermannControlCommand & c1, const AckermannControlCommand & c2,
  const double tol)
{
  info.is_activated_on_steering =
    std::abs(c1.lateral.steering_tire_angle - c2.lateral.steering_tire_angle) > tol;
  info.is_activated_on_steering_rate =
    std::abs(c1.lateral.steering_tire_rotation_rate - c2.lateral.steering_tire_rotation_rate) > tol;
  info.is_activated_on_speed = std::abs(c1.longitudinal.speed - c2.longitudinal.speed) > tol;
  info.is_activated_on_acceleration =
    std::abs(c1.longitudinal.acceleration - c2.longitudinal.acceleration) > tol;
  info.is_activated_on_jerk = std::abs(c1.longitudinal.jerk - c2.longitudinal.jerk) > tol;

  info.is_activated =
    (info.is_activated_on_steering || info.is_activated_on_steering_rate ||
     info.is_activated_on_speed || info.is_activated_on_acceleration || info.is_activated_on_jerk);

  return;
}

double VehicleCmdFilter::calcSteerFromLatacc(const double v, const double latacc) const
{
  const double v_sq = std::max(v * v, 0.001);
  return std::atan(latacc * param_.wheel_base / v_sq);
}

double VehicleCmdFilter::calcLatAcc(const AckermannControlCommand & cmd) const
{
  double v = cmd.longitudinal.speed;
  return v * v * std::tan(cmd.lateral.steering_tire_angle) / param_.wheel_base;
}

double VehicleCmdFilter::calcLatAcc(const AckermannControlCommand & cmd, const double v) const
{
  return v * v * std::tan(cmd.lateral.steering_tire_angle) / param_.wheel_base;
}

double VehicleCmdFilter::limitDiff(
  const double curr, const double prev, const double diff_lim) const
{
  double diff = std::max(std::min(curr - prev, diff_lim), -diff_lim);
  return prev + diff;
}

double VehicleCmdFilter::interpolateFromSpeed(const LimitArray & limits) const
{
  // Consider only for the positive velocities.
  const auto current = std::abs(current_speed_);
  const auto reference = param_.reference_speed_points;

  // If the speed is out of range of the reference, apply zero-order hold.
  if (current <= reference.front()) {
    return limits.front();
  }
  if (current >= reference.back()) {
    return limits.back();
  }

  // Apply linear interpolation
  for (size_t i = 0; i < reference.size() - 1; ++i) {
    if (reference.at(i) <= current && current <= reference.at(i + 1)) {
      auto ratio =
        (current - reference.at(i)) / std::max(reference.at(i + 1) - reference.at(i), 1.0e-5);
      ratio = std::clamp(ratio, 0.0, 1.0);
      const auto interp = limits.at(i) + ratio * (limits.at(i + 1) - limits.at(i));
      return interp;
    }
  }

  std::cerr << "VehicleCmdFilter::interpolateFromSpeed() interpolation logic is broken. Command "
               "filter is not working. Please check the code."
            << std::endl;
  return reference.back();
}

double VehicleCmdFilter::getLonAccLim() const
{
  return interpolateFromSpeed(param_.lon_acc_lim);
}
double VehicleCmdFilter::getLonJerkLim() const
{
  return interpolateFromSpeed(param_.lon_jerk_lim);
}
double VehicleCmdFilter::getLatAccLim() const
{
  return interpolateFromSpeed(param_.lat_acc_lim);
}
double VehicleCmdFilter::getLatJerkLim() const
{
  return interpolateFromSpeed(param_.lat_jerk_lim);
}
double VehicleCmdFilter::getSteerLim() const
{
  return interpolateFromSpeed(param_.steer_lim);
}
double VehicleCmdFilter::getSteerRateLim() const
{
  return interpolateFromSpeed(param_.steer_rate_lim);
}
double VehicleCmdFilter::getSteerDiffLim() const
{
  return interpolateFromSpeed(param_.actual_steer_diff_lim);
}

}  // namespace vehicle_cmd_gate<|MERGE_RESOLUTION|>--- conflicted
+++ resolved
@@ -146,11 +146,6 @@
 
   double latacc = calcLatAcc(input, current_speed_);
   info.raw.lat_acceleration = latacc;
-
-<<<<<<< HEAD
-=======
-  double latacc = calcLatAcc(input, current_speed_);
->>>>>>> 7fdda423
   if (std::fabs(latacc) > lat_acc_lim) {
     double v_sq = std::max(static_cast<double>(current_speed_ * current_speed_), 0.001);
     double steer_lim = std::atan(lat_acc_lim * param_.wheel_base / v_sq);
@@ -200,20 +195,10 @@
 void VehicleCmdFilter::limitLateralSteer(
   AckermannControlCommand & input, GateFilterInfo & info) const
 {
-<<<<<<< HEAD
-  // TODO(Horibe): parametrize the max steering angle.
-  // TODO(Horibe): support steering greater than PI/2. Now the lateral acceleration
-  // calculation does not support bigger steering value than PI/2 due to tan/atan calculation.
-  constexpr float steer_limit = M_PI_2;
+  const float steer_limit = getSteerLim();
   info.limit.steering = steer_limit;
 
   info.raw.steering = input.lateral.steering_tire_angle;
-  input.lateral.steering_tire_angle =
-    std::clamp(input.lateral.steering_tire_angle, -steer_limit, steer_limit);
-  info.raw.steering = input.lateral.steering_tire_angle;
-=======
-  const float steer_limit = getSteerLim();
-
   input.lateral.steering_tire_angle =
     std::clamp(input.lateral.steering_tire_angle, -steer_limit, steer_limit);
 
@@ -227,6 +212,7 @@
 
     std::clamp(input.lateral.steering_tire_angle, -M_PI_2f, M_PI_2f);
   }
+  info.filtered.steering = input.lateral.steering_tire_angle;
 }
 
 void VehicleCmdFilter::limitLateralSteerRate(const double dt, AckermannControlCommand & input) const
@@ -242,7 +228,6 @@
   float ds = input.lateral.steering_tire_angle - prev_cmd_.lateral.steering_tire_angle;
   ds = std::clamp(ds, -steer_diff_limit, steer_diff_limit);
   input.lateral.steering_tire_angle = prev_cmd_.lateral.steering_tire_angle + ds;
->>>>>>> 7fdda423
 }
 
 void VehicleCmdFilter::filterAll(
@@ -250,8 +235,8 @@
   GateFilterInfo & info) const
 {
   const auto cmd_orig = cmd;
-<<<<<<< HEAD
   limitLateralSteer(cmd, info);
+  limitLateralSteerRate(dt, cmd);
   limitLongitudinalWithJerk(dt, cmd, info);
   limitLongitudinalWithAcc(dt, cmd, info);
   limitLongitudinalWithVel(cmd, info);
@@ -260,18 +245,6 @@
   limitActualSteerDiff(current_steer_angle, cmd, info);
 
   updateIsActivated(info, cmd, cmd_orig);
-=======
-  limitLateralSteer(cmd);
-  limitLateralSteerRate(dt, cmd);
-  limitLongitudinalWithJerk(dt, cmd);
-  limitLongitudinalWithAcc(dt, cmd);
-  limitLongitudinalWithVel(cmd);
-  limitLateralWithLatJerk(dt, cmd);
-  limitLateralWithLatAcc(dt, cmd);
-  limitActualSteerDiff(current_steer_angle, cmd);
-
-  is_activated = checkIsActivated(cmd, cmd_orig);
->>>>>>> 7fdda423
   return;
 }
 
